import shutil
from tempfile import tempdir
import tempfile
import threading
from threading import Lock
import requests
from bs4 import BeautifulSoup, ResultSet
import os
import re
import time
import sys
import cfscrape
from tqdm import tqdm
import logging
import patoolib
from patoolib import util

from HashTable import HashTable
from HashTable import KVPair
from datetime import timedelta
from Threadpool import ThreadPool

"""
Simple kemono.party downloader relying on html parsing and download by url
Using multithreading
- Post comments now downloaded
- Reports program running time
- Pre emptive server disconnect fixed
- Fixed issue where non zip file was unzipped
- Downloads the name shown in Kemono itself, not the scrambled mess of characters
- Fixed issues where certain file types were downloaded as .bin instead of the correct extension
- Supports automatic unzipping of .zip, .7z, and .rar 
- Replace illegal file characters with "" instead of "_"
- Japanese and other unusual file names now show proper names instead of corrupted characters
- Fixed bug where empty post content was generated when no text is present
- Supports Linux style file paths containing '.' and '..'
@author Jeff Chen
@version 0.4
@last modified 6/7/2022
"""

# DO NOT EDIT ################################################
containerPrefix = "https://kemono.party"
register = HashTable(10)    # Registers a directory, combats multiple posts using the same name
fcount = 0  # Number of downloaded files
fcount_mutex = Lock()   # Mutex for fcount 
tname = threading.local()   # TLV for thread name
kill = False    # Kill switch for downThreads


class Error(Exception):
    """Base class for other exceptions"""
    pass


class UnknownURLTypeException(Error):
    """Raised when url type cannot be determined"""
    pass


class UnspecifiedDownloadPathException(Error):
    """Raised when download path is not given"""
    pass

class DeadThreadPoolException(Error):
    """Raised when download threads are nonexistant or dead"""
    pass


class KMP:
    """
    Kemono.party downloader class
    """
    __folder: str
    __unzip: bool
    __tcount: int
    __chunksz: int
    __threads:ThreadPool

    def __init__(self, folder: str, unzip: bool, tcount: int | None, chunksz: int | None) -> None:
        """
        Initializes all variables. Does not run the program

        Param:
            folder: Folder to download to, cannot be None
            uinzip: True to automatically unzip files, false to not
            tcount: Number of threads to use, max thread count is 12, default is 6
            chunksz: Download chunk size, default is 1024 * 1024 * 64
        """
        tname.name = "main"
        if folder:
            self.__folder = folder
        else:
            raise UnspecifiedDownloadPathException

        self.__unzip = unzip

        if tcount and tcount > 0:
            self.__tcount = tcount
        else:
            self.__tcount = 6

        if chunksz and chunksz > 0 and chunksz <= 12:
            self.__chunksz = chunksz
        else:
            self.__chunksz = 1024 * 1024 * 64

    def __download_file(self, src: str, fname: str) -> None:
        """
        Downloads file at src. Skips duplicate files
        Param:
            src: src of image to download
            fname: what to name the file to download
            tname: thread name
        """
        logging.debug("Downloading " + fname + " from " + src)
        scraper = cfscrape.create_scraper()
        r = None
        while not r:
            try:
                # Get download size
                r = scraper.request('HEAD', src)
            except(requests.exceptions.ChunkedEncodingError, requests.exceptions.ConnectionError):
                logging.debug("Connection request unanswered, retrying")
        fullsize = r.headers.get('Content-Length')
        downloaded = 0
        f = fname.split('/')[len(fname.split('/')) - 1]
        # Download file, skip duplicate files
        if not os.path.exists(fname) or os.stat(fname).st_size != int(fullsize): 
            done = False
            while(not done):
                try:
                    # Download file to memory
                    data = scraper.get(src, stream=True, headers={'User-agent':'Mozilla/5.0 (Windows NT 10.0; Win64; x64) AppleWebKit/537.36 (KHTML, like Gecko) Chrome/100.0.4896.60 Safari/537.36', 'cookie':'__ddg1_=uckPSs0T21TEh1iAB4I5; _pk_id.1.5bc1=0767e09d7dfb4923.1652546737.; session=eyJfcGVybWFuZW50Ijp0cnVlLCJhY2NvdW50X2lkIjoxMTg1NTF9.Yn_ctw.BR10xbr1QVttkUyF2PEmolEkvDo; _pk_ref.1.5bc1=["","",1652718344,"https://www.google.com/"]; _pk_ses.1.5bc1=1'})

                    # Download the file
                    with open(fname, 'wb') as fd, tqdm(
                            desc=fname,
                            total=int(fullsize),
                            unit='iB',
                            unit_scale=True,
                            leave=False,
                            bar_format= "(" + str(self.__threads.get_qsize()) + ")->" + f + '[{bar}{r_bar}]',
                            unit_divisor=int(1024)) as bar:
                        for chunk in data.iter_content(chunk_size=self.__chunksz):
                            sz = fd.write(chunk)
                            fd.flush()
                            bar.update(sz)
                            downloaded += sz
                        time.sleep(1)
                        bar.clear()

                    fcount_mutex.acquire()
                    global fcount
                    fcount += 1
                    fcount_mutex.release()
                    if(os.stat(fname).st_size == int(fullsize)):
                        done = True
                        logging.debug("Downloaded Size (" + fname + ") -> " + fullsize)
                except (requests.exceptions.ChunkedEncodingError, requests.exceptions.ConnectionError):
                    logging.debug("Chunked encoding error has occured, server has likely disconnected, download has restarted")
                except FileNotFoundError:
                    logging.debug("Cannot be downloaded, file likely a link, not a file ->" + fname)
                    done = True
                scraper.close()


            # Unzip file if specified
            if self.__unzip and self.__supported_zip_type(fname):
                self.__extract_zip(fname, fname.rpartition('/')[0] + '/')

    def __supported_zip_type(self, fname:str) -> bool:
        """
        Checks if a file is a zip file (7z, zip, rar)

        Param:
            fname: zip file name or path
        Return True if zip file, false if not
        """
        extension = fname.rpartition('/')[2]

        return 'zip' in extension or 'rar' in extension or '7z' in extension
        
    def __extract_zip(self, zippath: str, destpath: str) -> None:
        """
        Extracts a zip file to a destination. Does nothing if file
        is password protected. Zipfile is deleted if extraction is 
        successfiul

        Param:
        unzip: full path to zip file included zip file itself
        destpath: full path to destination
        """

        # A tempdir is used to bypass Window's 255 char limit when unzipping files
        with tempfile.TemporaryDirectory(prefix="temp") as dirpath:
            try:
                print(destpath)
                patoolib.extract_archive(zippath, outdir=dirpath + '/', verbosity=-1, interactive=False)

                for f in os.listdir(dirpath):
                    shutil.move(os.path.abspath(dirpath + "/" + f), os.path.abspath(destpath + "/" + f))

<<<<<<< HEAD
    Param:
       src: src of image to download
       fname: what to name the file to download
       tname: thread name
    """
    logging.debug(tname + " downloading " + fname + " from " + src)
    scraper = cfscrape.create_scraper()
    r = None
    while not r:
        try:
            # Get download size
            r = scraper.request('HEAD', src)
        except(requests.exceptions.ChunkedEncodingError, requests.exceptions.ConnectionError):
            logging.debug("Connection request unanswered, retrying")
    fullsize = r.headers.get('Content-Length')
    downloaded = 0
    f = fname.split('/')[len(fname.split('/')) - 1]
    # Download file, skip duplicate files
    if not os.path.exists(fname) or os.stat(fname).st_size != int(fullsize): 
        done = False
        while(not done):
            try:
                # Download file to memory
                data = scraper.get(src, stream=True, headers={'User-agent':'Mozilla/5.0 (Windows NT 10.0; Win64; x64) AppleWebKit/537.36 (KHTML, like Gecko) Chrome/100.0.4896.60 Safari/537.36', 'cookie':'__ddg1_=uckPSs0T21TEh1iAB4I5; _pk_id.1.5bc1=0767e09d7dfb4923.1652546737.; session=eyJfcGVybWFuZW50Ijp0cnVlLCJhY2NvdW50X2lkIjoxMTg1NTF9.Yn_ctw.BR10xbr1QVttkUyF2PEmolEkvDo; _pk_ref.1.5bc1=["","",1652718344,"https://www.google.com/"]; _pk_ses.1.5bc1=1'})

                # Download the file
                with open(fname, 'wb') as fd, tqdm(
                        desc=fname,
                        total=int(fullsize),
                        unit='iB',
                        unit_scale=True,
                        leave=False,
                        bar_format= tname + " (" + str(download_queue.qsize()) + ")->" + f + '[{bar}{r_bar}]',
                        unit_divisor=int(1024)) as bar:
                    for chunk in data.iter_content(chunk_size=chunksz):
                        sz = fd.write(chunk)
                        fd.flush()
                        bar.update(sz)
                        downloaded += sz
                    time.sleep(TIME_BETWEEN_CHUNKS)
                    bar.clear()

                fcount_mutex.acquire()
                global fcount
                fcount += 1
                fcount_mutex.release()
                if(os.stat(fname).st_size == int(fullsize)):
                    done = True
            except(requests.exceptions.ChunkedEncodingError, requests.exceptions.ConnectionError):
                logging.debug(tname + ": Chunked encoding error has occured, server has likely disconnected, download has restarted")
            scraper.close()
=======
                os.remove(zippath)
            except util.PatoolError:
                logging.critical("Unzipping a non zip file has occured or character limit for path has been reached or zip is password protected" +
                                "\n + ""File name: " + zippath + "\n" + "File size: " + str(os.stat(zippath).st_size))
            except RuntimeError:
                logging.debug("File name: " + zippath + "\n" +
                            "File size: " + str(os.stat(zippath).st_size))
>>>>>>> b806e7f4

    def __trim_fname(self, fname: str) -> str:
        """
        Trims fname, returns result. Extensions are kept:
        For example
        "/data/2f/33/2f33425e67b99de681eb7638ef2c7ca133d7377641cff1c14ba4c4f133b9f4d6.txt?f=File.txt"
        -> File.txt

        Param: 
        fname: file name
        Pre: fname follows above convention
        Return: trimmed filename with extension
        """

        #first = fname.split("?")[0].split("?")
        #second = first[0].split("/")
        #return second[len(second) - 1]
        return fname.rpartition(' ')[2]

    def __download_all_files(self, imgLinks: ResultSet, dir: str) -> None:
        """
        Puts all urls in imgLinks into download queue

        Param:
        imgLinks: all image links within a container
        dir: where to save the images
        
        Raise: DeadThreadPoolException when no download threads are available
        """
        if not self.__threads.get_status():
            raise DeadThreadPoolException

        counter = 0
        for link in imgLinks:
            src = containerPrefix + link.get('href')


            fname = dir + str(counter) + '.' + src.rpartition('.')[2]

            self.__threads.enqueue((self.__download_file, (src, fname)))

            counter += 1

    def __process_container(self, url: str, root: str) -> None:
        """
        Processes a container which is the page used to store post content

        Supports
        - downloading all visable images
        - content divider (BUG other urls are included)
        - download divider

        Param:
        url: url of the container
        root: directory to store the content
        
        Raise: DeadThreadPoolException when no download threads are available
        """
        logging.debug("Processing: " + url + " to be stored in " + root)
        if not self.__threads.get_status():
            raise DeadThreadPoolException

        # Get HTML request and parse the HTML for image links and title ############
        reqs = requests.get(url)
        soup = BeautifulSoup(reqs.text, 'html.parser')
        while "500 Internal Server Error" in soup.find("title"):
            logging.error("500 Server error encountered at " +
                          url + ", retrying...")
            time.sleep(2)
            reqs = requests.get(url)
            soup = BeautifulSoup(reqs.text, 'html.parser')
        imgLinks = soup.find_all("a", class_="fileThumb")
        titleDir = os.path.join(root, \
            (re.sub(r'[^\w\-_\. ]|[\.]$', '', soup.find("title").text.strip())
             ).split("/")[0] + "/")

        # Check if directory has been registered ###################################
        value = register.hashtable_lookup_value(titleDir)
        if value != None:  # If register, update titleDir and increment value
            register.hashtable_edit_value(titleDir, value + 1)
            titleDir = titleDir[:len(titleDir) - 1] + "(" + str(value) + ")/"
        else:   # If not registered, add to register at value 1
            register.hashtable_add(KVPair[str, int](titleDir, 1))

        # Create directory if not registered
        if not os.path.isdir(titleDir):
            os.makedirs(titleDir)
        reqs.close()

        # Download all 'files' #####################################################
        self.__download_all_files(imgLinks, titleDir)

        # Scrape post content ######################################################
        content = soup.find("div", class_="post__content")

        if content:
            if(os.path.exists(titleDir + "post__content.txt")):
                logging.debug("Skipping duplicate post_content download")
            else:
                with open(titleDir + "post__content.txt", "w", encoding="utf-8") as fd:
                    fd.write(content.getText(separator='\n', strip=True))
                    links = content.find_all("a")
                    for link in links:
                        url = link.get('href')
                        fd.write("\n" + url)

        # Download post attachments ##############################################
        attachments = soup.find_all("a", class_="post__attachment-link")
        if attachments:
            for attachment in attachments:
                download = attachment.get('href')
                src = containerPrefix + download
                fname = os.path.join(titleDir, self.__trim_fname(attachment.text.strip()))

                self.__threads.enqueue((self.__download_file, (src, fname)))


        # Download post comments ################################################
        if(os.path.exists(titleDir + "post__comments.txt")):
                logging.debug("Skipping duplicate post comments")
        elif "patreon" in url or "fanbox" in url:
            comments = soup.find("div", class_="post__comments")
            if comments and len(comments.getText(strip=True)) > 0:
                text = comments.getText(separator='\n', strip=True)
                if(text and text != "No comments found for this post."):
                    with open(titleDir + "post__comments.txt", "w", encoding="utf-8") as fd:
                        fd.write(comments.getText(separator='\n', strip=True))

    def __process_window(self, url: str, continuous: bool) -> None:
        """
        Processes a single main artist window

        Param: 
            url: url of the main artist window
            continuous: True to attempt to visit next pages of content, False to not 
        """
        reqs = requests.get(url)
        soup = BeautifulSoup(reqs.text, 'html.parser')
        reqs.close()
        # Create directory
        artist = soup.find("meta", attrs={'name': 'artist_name'})
        titleDir = self.__folder + re.sub(r'[^\w\-_\. ]|[\.]$', '',
                                          artist.get('content')) + "/"
        if not os.path.isdir(titleDir):
            os.makedirs(titleDir)

        contLinks = soup.find_all("div", class_="post-card__link")
        suffix = "?o="
        counter = 0

        # Process each window
        while contLinks:
            # Process all links on page
            for link in contLinks:
                content = link.find("a")
                self.__process_container(
                    containerPrefix + content.get('href'), titleDir)

            if continuous:
                # Move to next window
                counter += 25
                reqs = requests.get(url + suffix + str(counter))
                soup = BeautifulSoup(reqs.text, 'html.parser')
                reqs.close()
                contLinks = soup.find_all("div", class_="post-card__link")
            else:
                contLinks = None

    def __call_and_interpret_url(self, url: str) -> None:
        """
        Calls a function based on url type
        https://kemono.party/fanbox/user/xxxx -> process_window()
        https://kemono.party/fanbox/user/xxxx?o=xx -> process_window() one page only
        https://kemono.party/fanbox/user/xxxx/post/xxxx -> process_container()

        Anything else -> UnknownURLTypeException

        Param:
        url: url to process
        Raise:
        UnknownURLTypeException when url type cannot be determined
        """
        if '?' in url:
            self.__process_window(url, False)
        elif "post" in url:
            # Build directory
            reqs = requests.get(url)
            if(reqs.status_code >= 400):
                logging.error("Status code " + str(reqs.status_code))
            soup = BeautifulSoup(reqs.text, 'html.parser')
            artist = soup.find("a", attrs={'class': 'post__user-name'})
            titleDir = self.__folder + \
                re.sub(r'[^\w\-_\. ]|[\.]$', '', artist.text.strip()) + "/"
            if not os.path.isdir(titleDir):
                os.makedirs(titleDir)
            reqs.close()

            # Process container
            self.__process_container(url, titleDir)
        elif 'user' in url:
            self.__process_window(url, True)
        else:
            raise UnknownURLTypeException

    def __create_threads(self, count: int) -> ThreadPool:
        """
        Creates count number of downThreads and starts it

        Param:
            count: how many threads to create
        Return: Threads
        """
        threads = ThreadPool(count)
        threads.start_threads()
        return threads

    def __kill_threads(self, threads: ThreadPool) -> None:
        """
        Kills all threads in threads. Threads are restarted and killed using a
        switch, deadlocked or infinitely running threads cannot be killed using
        this function.

        Param:
        threads: threads to kill
        """
        threads.join_queue()
        threads.kill_threads()

    def routine(self, url: str | list[str] | None) -> None:
        """
        Main routine, processes an 3 kinds of artist links specified in the project spec.
        if url is None, ask for a url.

        Param:
        url: supported url(s), if single string, process single url, if list, process multiple
            urls. If None, ask user for a url
        """

        # Generate threads #########################
        self.__threads = self.__create_threads(self.__tcount)


        # Get url to download ######################
        # List type url
        if isinstance(url, list):
            for line in url:
                line = line.strip()
                if len(line) > 0:
                    self.__call_and_interpret_url(line)

        # User input url
        else:
            while not url or "https://kemono.party" not in url:
                url = input("Input a url, or type 'quit' to exit> ")

                if(url == 'quit'):
                    self.__kill_threads(self.__threads)
                    return

            self.__call_and_interpret_url(url)
        # Close threads ###########################
        self.__kill_threads(self.__threads)
        logging.info("Files downloaded: " + str(fcount))


def help() -> None:
    """
    Displays help information on invocating this program
    """
    logging.info(
        "Switches: Can be combined in any order!")
    logging.info("No switch : Prompts user with download url")
    logging.info(
        "-f <textfile.txt> : Download from text file containing links")
    logging.info(
        "-d <path> : REQUIRED - Set download path for single instance, must use '/'")
    logging.info("-v : Enables unzipping of files automatically")
    logging.info(
        "-c <#> : Adjust download chunk size in bytes (Default is 64M)")
    logging.info("-h : Help")
    logging.info("-t <#> : Change download thread count (default is 6)")


def main() -> None:
    """
    Program runner
    """
    #logging.basicConfig(level=logging.DEBUG)
    start_time = time.monotonic()
    logging.basicConfig(level=logging.INFO)
    # logging.basicConfig(level=logging.DEBUG, filename='log.txt', filemode='w')
    folder = False
    urls = False
    unzip = False
    tcount = -1
    chunksz = -1
    if len(sys.argv) > 1:
        pointer = 1
        while(len(sys.argv) > pointer):
            if sys.argv[pointer] == '-f' and len(sys.argv) >= pointer:
                with open(sys.argv[pointer + 1], "r") as fd:
                    urls = fd.readlines()
                pointer += 2
            elif sys.argv[pointer] == '-v':
                unzip = True
                pointer += 1
                logging.info("UNZIP -> " + str(unzip))
            elif sys.argv[pointer] == '-d' and len(sys.argv) >= pointer:
                #folder = dirs.convert_win_to_py_path(dirs.replace_dots_to_py_path(sys.argv[pointer + 1]))
                folder = os.path.abspath(sys.argv[pointer + 1])
                if not folder[len(folder) - 1] == '\\':
                    folder += '\\'
                pointer += 2
                logging.info("FOLDER -> " + folder)
            elif sys.argv[pointer] == '-t' and len(sys.argv) >= pointer:
                tcount = int(sys.argv[pointer + 1])
                pointer += 2
                logging.info("THREAD_COUNT -> " + str(tcount))
            elif sys.argv[pointer] == '-c' and len(sys.argv) >= pointer:
                chunksz = int(sys.argv[pointer + 1])
                pointer += 2
                logging.info("CHUNKSZ -> " + str(chunksz))
            else:
                pointer = len(sys.argv)

    if folder:
        downloader = KMP(folder, unzip, tcount, chunksz)
        downloader.routine(urls)
    else:
        help()
    end_time = time.monotonic()
    logging.info(timedelta(seconds=end_time - start_time))


if __name__ == "__main__":
    main()
<|MERGE_RESOLUTION|>--- conflicted
+++ resolved
@@ -1,600 +1,546 @@
-import shutil
-from tempfile import tempdir
-import tempfile
-import threading
-from threading import Lock
-import requests
-from bs4 import BeautifulSoup, ResultSet
-import os
-import re
-import time
-import sys
-import cfscrape
-from tqdm import tqdm
-import logging
-import patoolib
-from patoolib import util
-
-from HashTable import HashTable
-from HashTable import KVPair
-from datetime import timedelta
-from Threadpool import ThreadPool
-
-"""
-Simple kemono.party downloader relying on html parsing and download by url
-Using multithreading
-- Post comments now downloaded
-- Reports program running time
-- Pre emptive server disconnect fixed
-- Fixed issue where non zip file was unzipped
-- Downloads the name shown in Kemono itself, not the scrambled mess of characters
-- Fixed issues where certain file types were downloaded as .bin instead of the correct extension
-- Supports automatic unzipping of .zip, .7z, and .rar 
-- Replace illegal file characters with "" instead of "_"
-- Japanese and other unusual file names now show proper names instead of corrupted characters
-- Fixed bug where empty post content was generated when no text is present
-- Supports Linux style file paths containing '.' and '..'
-@author Jeff Chen
-@version 0.4
-@last modified 6/7/2022
-"""
-
-# DO NOT EDIT ################################################
-containerPrefix = "https://kemono.party"
-register = HashTable(10)    # Registers a directory, combats multiple posts using the same name
-fcount = 0  # Number of downloaded files
-fcount_mutex = Lock()   # Mutex for fcount 
-tname = threading.local()   # TLV for thread name
-kill = False    # Kill switch for downThreads
-
-
-class Error(Exception):
-    """Base class for other exceptions"""
-    pass
-
-
-class UnknownURLTypeException(Error):
-    """Raised when url type cannot be determined"""
-    pass
-
-
-class UnspecifiedDownloadPathException(Error):
-    """Raised when download path is not given"""
-    pass
-
-class DeadThreadPoolException(Error):
-    """Raised when download threads are nonexistant or dead"""
-    pass
-
-
-class KMP:
-    """
-    Kemono.party downloader class
-    """
-    __folder: str
-    __unzip: bool
-    __tcount: int
-    __chunksz: int
-    __threads:ThreadPool
-
-    def __init__(self, folder: str, unzip: bool, tcount: int | None, chunksz: int | None) -> None:
-        """
-        Initializes all variables. Does not run the program
-
-        Param:
-            folder: Folder to download to, cannot be None
-            uinzip: True to automatically unzip files, false to not
-            tcount: Number of threads to use, max thread count is 12, default is 6
-            chunksz: Download chunk size, default is 1024 * 1024 * 64
-        """
-        tname.name = "main"
-        if folder:
-            self.__folder = folder
-        else:
-            raise UnspecifiedDownloadPathException
-
-        self.__unzip = unzip
-
-        if tcount and tcount > 0:
-            self.__tcount = tcount
-        else:
-            self.__tcount = 6
-
-        if chunksz and chunksz > 0 and chunksz <= 12:
-            self.__chunksz = chunksz
-        else:
-            self.__chunksz = 1024 * 1024 * 64
-
-    def __download_file(self, src: str, fname: str) -> None:
-        """
-        Downloads file at src. Skips duplicate files
-        Param:
-            src: src of image to download
-            fname: what to name the file to download
-            tname: thread name
-        """
-        logging.debug("Downloading " + fname + " from " + src)
-        scraper = cfscrape.create_scraper()
-        r = None
-        while not r:
-            try:
-                # Get download size
-                r = scraper.request('HEAD', src)
-            except(requests.exceptions.ChunkedEncodingError, requests.exceptions.ConnectionError):
-                logging.debug("Connection request unanswered, retrying")
-        fullsize = r.headers.get('Content-Length')
-        downloaded = 0
-        f = fname.split('/')[len(fname.split('/')) - 1]
-        # Download file, skip duplicate files
-        if not os.path.exists(fname) or os.stat(fname).st_size != int(fullsize): 
-            done = False
-            while(not done):
-                try:
-                    # Download file to memory
-                    data = scraper.get(src, stream=True, headers={'User-agent':'Mozilla/5.0 (Windows NT 10.0; Win64; x64) AppleWebKit/537.36 (KHTML, like Gecko) Chrome/100.0.4896.60 Safari/537.36', 'cookie':'__ddg1_=uckPSs0T21TEh1iAB4I5; _pk_id.1.5bc1=0767e09d7dfb4923.1652546737.; session=eyJfcGVybWFuZW50Ijp0cnVlLCJhY2NvdW50X2lkIjoxMTg1NTF9.Yn_ctw.BR10xbr1QVttkUyF2PEmolEkvDo; _pk_ref.1.5bc1=["","",1652718344,"https://www.google.com/"]; _pk_ses.1.5bc1=1'})
-
-                    # Download the file
-                    with open(fname, 'wb') as fd, tqdm(
-                            desc=fname,
-                            total=int(fullsize),
-                            unit='iB',
-                            unit_scale=True,
-                            leave=False,
-                            bar_format= "(" + str(self.__threads.get_qsize()) + ")->" + f + '[{bar}{r_bar}]',
-                            unit_divisor=int(1024)) as bar:
-                        for chunk in data.iter_content(chunk_size=self.__chunksz):
-                            sz = fd.write(chunk)
-                            fd.flush()
-                            bar.update(sz)
-                            downloaded += sz
-                        time.sleep(1)
-                        bar.clear()
-
-                    fcount_mutex.acquire()
-                    global fcount
-                    fcount += 1
-                    fcount_mutex.release()
-                    if(os.stat(fname).st_size == int(fullsize)):
-                        done = True
-                        logging.debug("Downloaded Size (" + fname + ") -> " + fullsize)
-                except (requests.exceptions.ChunkedEncodingError, requests.exceptions.ConnectionError):
-                    logging.debug("Chunked encoding error has occured, server has likely disconnected, download has restarted")
-                except FileNotFoundError:
-                    logging.debug("Cannot be downloaded, file likely a link, not a file ->" + fname)
-                    done = True
-                scraper.close()
-
-
-            # Unzip file if specified
-            if self.__unzip and self.__supported_zip_type(fname):
-                self.__extract_zip(fname, fname.rpartition('/')[0] + '/')
-
-    def __supported_zip_type(self, fname:str) -> bool:
-        """
-        Checks if a file is a zip file (7z, zip, rar)
-
-        Param:
-            fname: zip file name or path
-        Return True if zip file, false if not
-        """
-        extension = fname.rpartition('/')[2]
-
-        return 'zip' in extension or 'rar' in extension or '7z' in extension
-        
-    def __extract_zip(self, zippath: str, destpath: str) -> None:
-        """
-        Extracts a zip file to a destination. Does nothing if file
-        is password protected. Zipfile is deleted if extraction is 
-        successfiul
-
-        Param:
-        unzip: full path to zip file included zip file itself
-        destpath: full path to destination
-        """
-
-        # A tempdir is used to bypass Window's 255 char limit when unzipping files
-        with tempfile.TemporaryDirectory(prefix="temp") as dirpath:
-            try:
-                print(destpath)
-                patoolib.extract_archive(zippath, outdir=dirpath + '/', verbosity=-1, interactive=False)
-
-                for f in os.listdir(dirpath):
-                    shutil.move(os.path.abspath(dirpath + "/" + f), os.path.abspath(destpath + "/" + f))
-
-<<<<<<< HEAD
-    Param:
-       src: src of image to download
-       fname: what to name the file to download
-       tname: thread name
-    """
-    logging.debug(tname + " downloading " + fname + " from " + src)
-    scraper = cfscrape.create_scraper()
-    r = None
-    while not r:
-        try:
-            # Get download size
-            r = scraper.request('HEAD', src)
-        except(requests.exceptions.ChunkedEncodingError, requests.exceptions.ConnectionError):
-            logging.debug("Connection request unanswered, retrying")
-    fullsize = r.headers.get('Content-Length')
-    downloaded = 0
-    f = fname.split('/')[len(fname.split('/')) - 1]
-    # Download file, skip duplicate files
-    if not os.path.exists(fname) or os.stat(fname).st_size != int(fullsize): 
-        done = False
-        while(not done):
-            try:
-                # Download file to memory
-                data = scraper.get(src, stream=True, headers={'User-agent':'Mozilla/5.0 (Windows NT 10.0; Win64; x64) AppleWebKit/537.36 (KHTML, like Gecko) Chrome/100.0.4896.60 Safari/537.36', 'cookie':'__ddg1_=uckPSs0T21TEh1iAB4I5; _pk_id.1.5bc1=0767e09d7dfb4923.1652546737.; session=eyJfcGVybWFuZW50Ijp0cnVlLCJhY2NvdW50X2lkIjoxMTg1NTF9.Yn_ctw.BR10xbr1QVttkUyF2PEmolEkvDo; _pk_ref.1.5bc1=["","",1652718344,"https://www.google.com/"]; _pk_ses.1.5bc1=1'})
-
-                # Download the file
-                with open(fname, 'wb') as fd, tqdm(
-                        desc=fname,
-                        total=int(fullsize),
-                        unit='iB',
-                        unit_scale=True,
-                        leave=False,
-                        bar_format= tname + " (" + str(download_queue.qsize()) + ")->" + f + '[{bar}{r_bar}]',
-                        unit_divisor=int(1024)) as bar:
-                    for chunk in data.iter_content(chunk_size=chunksz):
-                        sz = fd.write(chunk)
-                        fd.flush()
-                        bar.update(sz)
-                        downloaded += sz
-                    time.sleep(TIME_BETWEEN_CHUNKS)
-                    bar.clear()
-
-                fcount_mutex.acquire()
-                global fcount
-                fcount += 1
-                fcount_mutex.release()
-                if(os.stat(fname).st_size == int(fullsize)):
-                    done = True
-            except(requests.exceptions.ChunkedEncodingError, requests.exceptions.ConnectionError):
-                logging.debug(tname + ": Chunked encoding error has occured, server has likely disconnected, download has restarted")
-            scraper.close()
-=======
-                os.remove(zippath)
-            except util.PatoolError:
-                logging.critical("Unzipping a non zip file has occured or character limit for path has been reached or zip is password protected" +
-                                "\n + ""File name: " + zippath + "\n" + "File size: " + str(os.stat(zippath).st_size))
-            except RuntimeError:
-                logging.debug("File name: " + zippath + "\n" +
-                            "File size: " + str(os.stat(zippath).st_size))
->>>>>>> b806e7f4
-
-    def __trim_fname(self, fname: str) -> str:
-        """
-        Trims fname, returns result. Extensions are kept:
-        For example
-        "/data/2f/33/2f33425e67b99de681eb7638ef2c7ca133d7377641cff1c14ba4c4f133b9f4d6.txt?f=File.txt"
-        -> File.txt
-
-        Param: 
-        fname: file name
-        Pre: fname follows above convention
-        Return: trimmed filename with extension
-        """
-
-        #first = fname.split("?")[0].split("?")
-        #second = first[0].split("/")
-        #return second[len(second) - 1]
-        return fname.rpartition(' ')[2]
-
-    def __download_all_files(self, imgLinks: ResultSet, dir: str) -> None:
-        """
-        Puts all urls in imgLinks into download queue
-
-        Param:
-        imgLinks: all image links within a container
-        dir: where to save the images
-        
-        Raise: DeadThreadPoolException when no download threads are available
-        """
-        if not self.__threads.get_status():
-            raise DeadThreadPoolException
-
-        counter = 0
-        for link in imgLinks:
-            src = containerPrefix + link.get('href')
-
-
-            fname = dir + str(counter) + '.' + src.rpartition('.')[2]
-
-            self.__threads.enqueue((self.__download_file, (src, fname)))
-
-            counter += 1
-
-    def __process_container(self, url: str, root: str) -> None:
-        """
-        Processes a container which is the page used to store post content
-
-        Supports
-        - downloading all visable images
-        - content divider (BUG other urls are included)
-        - download divider
-
-        Param:
-        url: url of the container
-        root: directory to store the content
-        
-        Raise: DeadThreadPoolException when no download threads are available
-        """
-        logging.debug("Processing: " + url + " to be stored in " + root)
-        if not self.__threads.get_status():
-            raise DeadThreadPoolException
-
-        # Get HTML request and parse the HTML for image links and title ############
-        reqs = requests.get(url)
-        soup = BeautifulSoup(reqs.text, 'html.parser')
-        while "500 Internal Server Error" in soup.find("title"):
-            logging.error("500 Server error encountered at " +
-                          url + ", retrying...")
-            time.sleep(2)
-            reqs = requests.get(url)
-            soup = BeautifulSoup(reqs.text, 'html.parser')
-        imgLinks = soup.find_all("a", class_="fileThumb")
-        titleDir = os.path.join(root, \
-            (re.sub(r'[^\w\-_\. ]|[\.]$', '', soup.find("title").text.strip())
-             ).split("/")[0] + "/")
-
-        # Check if directory has been registered ###################################
-        value = register.hashtable_lookup_value(titleDir)
-        if value != None:  # If register, update titleDir and increment value
-            register.hashtable_edit_value(titleDir, value + 1)
-            titleDir = titleDir[:len(titleDir) - 1] + "(" + str(value) + ")/"
-        else:   # If not registered, add to register at value 1
-            register.hashtable_add(KVPair[str, int](titleDir, 1))
-
-        # Create directory if not registered
-        if not os.path.isdir(titleDir):
-            os.makedirs(titleDir)
-        reqs.close()
-
-        # Download all 'files' #####################################################
-        self.__download_all_files(imgLinks, titleDir)
-
-        # Scrape post content ######################################################
-        content = soup.find("div", class_="post__content")
-
-        if content:
-            if(os.path.exists(titleDir + "post__content.txt")):
-                logging.debug("Skipping duplicate post_content download")
-            else:
-                with open(titleDir + "post__content.txt", "w", encoding="utf-8") as fd:
-                    fd.write(content.getText(separator='\n', strip=True))
-                    links = content.find_all("a")
-                    for link in links:
-                        url = link.get('href')
-                        fd.write("\n" + url)
-
-        # Download post attachments ##############################################
-        attachments = soup.find_all("a", class_="post__attachment-link")
-        if attachments:
-            for attachment in attachments:
-                download = attachment.get('href')
-                src = containerPrefix + download
-                fname = os.path.join(titleDir, self.__trim_fname(attachment.text.strip()))
-
-                self.__threads.enqueue((self.__download_file, (src, fname)))
-
-
-        # Download post comments ################################################
-        if(os.path.exists(titleDir + "post__comments.txt")):
-                logging.debug("Skipping duplicate post comments")
-        elif "patreon" in url or "fanbox" in url:
-            comments = soup.find("div", class_="post__comments")
-            if comments and len(comments.getText(strip=True)) > 0:
-                text = comments.getText(separator='\n', strip=True)
-                if(text and text != "No comments found for this post."):
-                    with open(titleDir + "post__comments.txt", "w", encoding="utf-8") as fd:
-                        fd.write(comments.getText(separator='\n', strip=True))
-
-    def __process_window(self, url: str, continuous: bool) -> None:
-        """
-        Processes a single main artist window
-
-        Param: 
-            url: url of the main artist window
-            continuous: True to attempt to visit next pages of content, False to not 
-        """
-        reqs = requests.get(url)
-        soup = BeautifulSoup(reqs.text, 'html.parser')
-        reqs.close()
-        # Create directory
-        artist = soup.find("meta", attrs={'name': 'artist_name'})
-        titleDir = self.__folder + re.sub(r'[^\w\-_\. ]|[\.]$', '',
-                                          artist.get('content')) + "/"
-        if not os.path.isdir(titleDir):
-            os.makedirs(titleDir)
-
-        contLinks = soup.find_all("div", class_="post-card__link")
-        suffix = "?o="
-        counter = 0
-
-        # Process each window
-        while contLinks:
-            # Process all links on page
-            for link in contLinks:
-                content = link.find("a")
-                self.__process_container(
-                    containerPrefix + content.get('href'), titleDir)
-
-            if continuous:
-                # Move to next window
-                counter += 25
-                reqs = requests.get(url + suffix + str(counter))
-                soup = BeautifulSoup(reqs.text, 'html.parser')
-                reqs.close()
-                contLinks = soup.find_all("div", class_="post-card__link")
-            else:
-                contLinks = None
-
-    def __call_and_interpret_url(self, url: str) -> None:
-        """
-        Calls a function based on url type
-        https://kemono.party/fanbox/user/xxxx -> process_window()
-        https://kemono.party/fanbox/user/xxxx?o=xx -> process_window() one page only
-        https://kemono.party/fanbox/user/xxxx/post/xxxx -> process_container()
-
-        Anything else -> UnknownURLTypeException
-
-        Param:
-        url: url to process
-        Raise:
-        UnknownURLTypeException when url type cannot be determined
-        """
-        if '?' in url:
-            self.__process_window(url, False)
-        elif "post" in url:
-            # Build directory
-            reqs = requests.get(url)
-            if(reqs.status_code >= 400):
-                logging.error("Status code " + str(reqs.status_code))
-            soup = BeautifulSoup(reqs.text, 'html.parser')
-            artist = soup.find("a", attrs={'class': 'post__user-name'})
-            titleDir = self.__folder + \
-                re.sub(r'[^\w\-_\. ]|[\.]$', '', artist.text.strip()) + "/"
-            if not os.path.isdir(titleDir):
-                os.makedirs(titleDir)
-            reqs.close()
-
-            # Process container
-            self.__process_container(url, titleDir)
-        elif 'user' in url:
-            self.__process_window(url, True)
-        else:
-            raise UnknownURLTypeException
-
-    def __create_threads(self, count: int) -> ThreadPool:
-        """
-        Creates count number of downThreads and starts it
-
-        Param:
-            count: how many threads to create
-        Return: Threads
-        """
-        threads = ThreadPool(count)
-        threads.start_threads()
-        return threads
-
-    def __kill_threads(self, threads: ThreadPool) -> None:
-        """
-        Kills all threads in threads. Threads are restarted and killed using a
-        switch, deadlocked or infinitely running threads cannot be killed using
-        this function.
-
-        Param:
-        threads: threads to kill
-        """
-        threads.join_queue()
-        threads.kill_threads()
-
-    def routine(self, url: str | list[str] | None) -> None:
-        """
-        Main routine, processes an 3 kinds of artist links specified in the project spec.
-        if url is None, ask for a url.
-
-        Param:
-        url: supported url(s), if single string, process single url, if list, process multiple
-            urls. If None, ask user for a url
-        """
-
-        # Generate threads #########################
-        self.__threads = self.__create_threads(self.__tcount)
-
-
-        # Get url to download ######################
-        # List type url
-        if isinstance(url, list):
-            for line in url:
-                line = line.strip()
-                if len(line) > 0:
-                    self.__call_and_interpret_url(line)
-
-        # User input url
-        else:
-            while not url or "https://kemono.party" not in url:
-                url = input("Input a url, or type 'quit' to exit> ")
-
-                if(url == 'quit'):
-                    self.__kill_threads(self.__threads)
-                    return
-
-            self.__call_and_interpret_url(url)
-        # Close threads ###########################
-        self.__kill_threads(self.__threads)
-        logging.info("Files downloaded: " + str(fcount))
-
-
-def help() -> None:
-    """
-    Displays help information on invocating this program
-    """
-    logging.info(
-        "Switches: Can be combined in any order!")
-    logging.info("No switch : Prompts user with download url")
-    logging.info(
-        "-f <textfile.txt> : Download from text file containing links")
-    logging.info(
-        "-d <path> : REQUIRED - Set download path for single instance, must use '/'")
-    logging.info("-v : Enables unzipping of files automatically")
-    logging.info(
-        "-c <#> : Adjust download chunk size in bytes (Default is 64M)")
-    logging.info("-h : Help")
-    logging.info("-t <#> : Change download thread count (default is 6)")
-
-
-def main() -> None:
-    """
-    Program runner
-    """
-    #logging.basicConfig(level=logging.DEBUG)
-    start_time = time.monotonic()
-    logging.basicConfig(level=logging.INFO)
-    # logging.basicConfig(level=logging.DEBUG, filename='log.txt', filemode='w')
-    folder = False
-    urls = False
-    unzip = False
-    tcount = -1
-    chunksz = -1
-    if len(sys.argv) > 1:
-        pointer = 1
-        while(len(sys.argv) > pointer):
-            if sys.argv[pointer] == '-f' and len(sys.argv) >= pointer:
-                with open(sys.argv[pointer + 1], "r") as fd:
-                    urls = fd.readlines()
-                pointer += 2
-            elif sys.argv[pointer] == '-v':
-                unzip = True
-                pointer += 1
-                logging.info("UNZIP -> " + str(unzip))
-            elif sys.argv[pointer] == '-d' and len(sys.argv) >= pointer:
-                #folder = dirs.convert_win_to_py_path(dirs.replace_dots_to_py_path(sys.argv[pointer + 1]))
-                folder = os.path.abspath(sys.argv[pointer + 1])
-                if not folder[len(folder) - 1] == '\\':
-                    folder += '\\'
-                pointer += 2
-                logging.info("FOLDER -> " + folder)
-            elif sys.argv[pointer] == '-t' and len(sys.argv) >= pointer:
-                tcount = int(sys.argv[pointer + 1])
-                pointer += 2
-                logging.info("THREAD_COUNT -> " + str(tcount))
-            elif sys.argv[pointer] == '-c' and len(sys.argv) >= pointer:
-                chunksz = int(sys.argv[pointer + 1])
-                pointer += 2
-                logging.info("CHUNKSZ -> " + str(chunksz))
-            else:
-                pointer = len(sys.argv)
-
-    if folder:
-        downloader = KMP(folder, unzip, tcount, chunksz)
-        downloader.routine(urls)
-    else:
-        help()
-    end_time = time.monotonic()
-    logging.info(timedelta(seconds=end_time - start_time))
-
-
-if __name__ == "__main__":
-    main()
+import shutil
+from tempfile import tempdir
+import tempfile
+import threading
+from threading import Lock
+import requests
+from bs4 import BeautifulSoup, ResultSet
+import os
+import re
+import time
+import sys
+import cfscrape
+from tqdm import tqdm
+import logging
+import patoolib
+from patoolib import util
+
+from HashTable import HashTable
+from HashTable import KVPair
+from datetime import timedelta
+from Threadpool import ThreadPool
+
+"""
+Simple kemono.party downloader relying on html parsing and download by url
+Using multithreading
+- Post comments now downloaded
+- Reports program running time
+- Pre emptive server disconnect fixed
+- Fixed issue where non zip file was unzipped
+- Downloads the name shown in Kemono itself, not the scrambled mess of characters
+- Fixed issues where certain file types were downloaded as .bin instead of the correct extension
+- Supports automatic unzipping of .zip, .7z, and .rar 
+- Replace illegal file characters with "" instead of "_"
+- Japanese and other unusual file names now show proper names instead of corrupted characters
+- Fixed bug where empty post content was generated when no text is present
+- Supports Linux style file paths containing '.' and '..'
+@author Jeff Chen
+@version 0.4
+@last modified 6/7/2022
+"""
+
+# DO NOT EDIT ################################################
+containerPrefix = "https://kemono.party"
+register = HashTable(10)    # Registers a directory, combats multiple posts using the same name
+fcount = 0  # Number of downloaded files
+fcount_mutex = Lock()   # Mutex for fcount 
+tname = threading.local()   # TLV for thread name
+kill = False    # Kill switch for downThreads
+
+
+class Error(Exception):
+    """Base class for other exceptions"""
+    pass
+
+
+class UnknownURLTypeException(Error):
+    """Raised when url type cannot be determined"""
+    pass
+
+
+class UnspecifiedDownloadPathException(Error):
+    """Raised when download path is not given"""
+    pass
+
+class DeadThreadPoolException(Error):
+    """Raised when download threads are nonexistant or dead"""
+    pass
+
+
+class KMP:
+    """
+    Kemono.party downloader class
+    """
+    __folder: str
+    __unzip: bool
+    __tcount: int
+    __chunksz: int
+    __threads:ThreadPool
+
+    def __init__(self, folder: str, unzip: bool, tcount: int | None, chunksz: int | None) -> None:
+        """
+        Initializes all variables. Does not run the program
+
+        Param:
+            folder: Folder to download to, cannot be None
+            uinzip: True to automatically unzip files, false to not
+            tcount: Number of threads to use, max thread count is 12, default is 6
+            chunksz: Download chunk size, default is 1024 * 1024 * 64
+        """
+        tname.name = "main"
+        if folder:
+            self.__folder = folder
+        else:
+            raise UnspecifiedDownloadPathException
+
+        self.__unzip = unzip
+
+        if tcount and tcount > 0:
+            self.__tcount = tcount
+        else:
+            self.__tcount = 6
+
+        if chunksz and chunksz > 0 and chunksz <= 12:
+            self.__chunksz = chunksz
+        else:
+            self.__chunksz = 1024 * 1024 * 64
+
+    def __download_file(self, src: str, fname: str) -> None:
+        """
+        Downloads file at src. Skips duplicate files
+        Param:
+            src: src of image to download
+            fname: what to name the file to download
+            tname: thread name
+        """
+        logging.debug("Downloading " + fname + " from " + src)
+        scraper = cfscrape.create_scraper()
+        r = None
+        while not r:
+            try:
+                # Get download size
+                r = scraper.request('HEAD', src)
+            except(requests.exceptions.ChunkedEncodingError, requests.exceptions.ConnectionError):
+                logging.debug("Connection request unanswered, retrying")
+        fullsize = r.headers.get('Content-Length')
+        downloaded = 0
+        f = fname.split('/')[len(fname.split('/')) - 1]
+        # Download file, skip duplicate files
+        if not os.path.exists(fname) or os.stat(fname).st_size != int(fullsize): 
+            done = False
+            while(not done):
+                try:
+                    # Download file to memory
+                    data = scraper.get(src, stream=True, headers={'User-agent':'Mozilla/5.0 (Windows NT 10.0; Win64; x64) AppleWebKit/537.36 (KHTML, like Gecko) Chrome/100.0.4896.60 Safari/537.36', 'cookie':'__ddg1_=uckPSs0T21TEh1iAB4I5; _pk_id.1.5bc1=0767e09d7dfb4923.1652546737.; session=eyJfcGVybWFuZW50Ijp0cnVlLCJhY2NvdW50X2lkIjoxMTg1NTF9.Yn_ctw.BR10xbr1QVttkUyF2PEmolEkvDo; _pk_ref.1.5bc1=["","",1652718344,"https://www.google.com/"]; _pk_ses.1.5bc1=1'})
+
+                    # Download the file
+                    with open(fname, 'wb') as fd, tqdm(
+                            desc=fname,
+                            total=int(fullsize),
+                            unit='iB',
+                            unit_scale=True,
+                            leave=False,
+                            bar_format= "(" + str(self.__threads.get_qsize()) + ")->" + f + '[{bar}{r_bar}]',
+                            unit_divisor=int(1024)) as bar:
+                        for chunk in data.iter_content(chunk_size=self.__chunksz):
+                            sz = fd.write(chunk)
+                            fd.flush()
+                            bar.update(sz)
+                            downloaded += sz
+                        time.sleep(1)
+                        bar.clear()
+
+                    fcount_mutex.acquire()
+                    global fcount
+                    fcount += 1
+                    fcount_mutex.release()
+                    if(os.stat(fname).st_size == int(fullsize)):
+                        done = True
+                        logging.debug("Downloaded Size (" + fname + ") -> " + fullsize)
+                except (requests.exceptions.ChunkedEncodingError, requests.exceptions.ConnectionError):
+                    logging.debug("Chunked encoding error has occured, server has likely disconnected, download has restarted")
+                except FileNotFoundError:
+                    logging.debug("Cannot be downloaded, file likely a link, not a file ->" + fname)
+                    done = True
+                scraper.close()
+
+
+            # Unzip file if specified
+            if self.__unzip and self.__supported_zip_type(fname):
+                self.__extract_zip(fname, fname.rpartition('/')[0] + '/')
+
+    def __supported_zip_type(self, fname:str) -> bool:
+        """
+        Checks if a file is a zip file (7z, zip, rar)
+
+        Param:
+            fname: zip file name or path
+        Return True if zip file, false if not
+        """
+        extension = fname.rpartition('/')[2]
+
+        return 'zip' in extension or 'rar' in extension or '7z' in extension
+        
+    def __extract_zip(self, zippath: str, destpath: str) -> None:
+        """
+        Extracts a zip file to a destination. Does nothing if file
+        is password protected. Zipfile is deleted if extraction is 
+        successfiul
+
+        Param:
+        unzip: full path to zip file included zip file itself
+        destpath: full path to destination
+        """
+
+        # A tempdir is used to bypass Window's 255 char limit when unzipping files
+        with tempfile.TemporaryDirectory(prefix="temp") as dirpath:
+            try:
+                print(destpath)
+                patoolib.extract_archive(zippath, outdir=dirpath + '/', verbosity=-1, interactive=False)
+
+                for f in os.listdir(dirpath):
+                    shutil.move(os.path.abspath(dirpath + "/" + f), os.path.abspath(destpath + "/" + f))
+
+                os.remove(zippath)
+            except util.PatoolError:
+                logging.critical("Unzipping a non zip file has occured or character limit for path has been reached or zip is password protected" +
+                                "\n + ""File name: " + zippath + "\n" + "File size: " + str(os.stat(zippath).st_size))
+            except RuntimeError:
+                logging.debug("File name: " + zippath + "\n" +
+                            "File size: " + str(os.stat(zippath).st_size))
+
+    def __trim_fname(self, fname: str) -> str:
+        """
+        Trims fname, returns result. Extensions are kept:
+        For example
+        "/data/2f/33/2f33425e67b99de681eb7638ef2c7ca133d7377641cff1c14ba4c4f133b9f4d6.txt?f=File.txt"
+        -> File.txt
+
+        Param: 
+        fname: file name
+        Pre: fname follows above convention
+        Return: trimmed filename with extension
+        """
+
+        #first = fname.split("?")[0].split("?")
+        #second = first[0].split("/")
+        #return second[len(second) - 1]
+        return fname.rpartition(' ')[2]
+
+    def __download_all_files(self, imgLinks: ResultSet, dir: str) -> None:
+        """
+        Puts all urls in imgLinks into download queue
+
+        Param:
+        imgLinks: all image links within a container
+        dir: where to save the images
+        
+        Raise: DeadThreadPoolException when no download threads are available
+        """
+        if not self.__threads.get_status():
+            raise DeadThreadPoolException
+
+        counter = 0
+        for link in imgLinks:
+            src = containerPrefix + link.get('href')
+
+
+            fname = dir + str(counter) + '.' + src.rpartition('.')[2]
+
+            self.__threads.enqueue((self.__download_file, (src, fname)))
+
+            counter += 1
+
+    def __process_container(self, url: str, root: str) -> None:
+        """
+        Processes a container which is the page used to store post content
+
+        Supports
+        - downloading all visable images
+        - content divider (BUG other urls are included)
+        - download divider
+
+        Param:
+        url: url of the container
+        root: directory to store the content
+        
+        Raise: DeadThreadPoolException when no download threads are available
+        """
+        logging.debug("Processing: " + url + " to be stored in " + root)
+        if not self.__threads.get_status():
+            raise DeadThreadPoolException
+
+        # Get HTML request and parse the HTML for image links and title ############
+        reqs = requests.get(url)
+        soup = BeautifulSoup(reqs.text, 'html.parser')
+        while "500 Internal Server Error" in soup.find("title"):
+            logging.error("500 Server error encountered at " +
+                          url + ", retrying...")
+            time.sleep(2)
+            reqs = requests.get(url)
+            soup = BeautifulSoup(reqs.text, 'html.parser')
+        imgLinks = soup.find_all("a", class_="fileThumb")
+        titleDir = os.path.join(root, \
+            (re.sub(r'[^\w\-_\. ]|[\.]$', '', soup.find("title").text.strip())
+             ).split("/")[0] + "/")
+
+        # Check if directory has been registered ###################################
+        value = register.hashtable_lookup_value(titleDir)
+        if value != None:  # If register, update titleDir and increment value
+            register.hashtable_edit_value(titleDir, value + 1)
+            titleDir = titleDir[:len(titleDir) - 1] + "(" + str(value) + ")/"
+        else:   # If not registered, add to register at value 1
+            register.hashtable_add(KVPair[str, int](titleDir, 1))
+
+        # Create directory if not registered
+        if not os.path.isdir(titleDir):
+            os.makedirs(titleDir)
+        reqs.close()
+
+        # Download all 'files' #####################################################
+        self.__download_all_files(imgLinks, titleDir)
+
+        # Scrape post content ######################################################
+        content = soup.find("div", class_="post__content")
+
+        if content:
+            if(os.path.exists(titleDir + "post__content.txt")):
+                logging.debug("Skipping duplicate post_content download")
+            else:
+                with open(titleDir + "post__content.txt", "w", encoding="utf-8") as fd:
+                    fd.write(content.getText(separator='\n', strip=True))
+                    links = content.find_all("a")
+                    for link in links:
+                        url = link.get('href')
+                        fd.write("\n" + url)
+
+        # Download post attachments ##############################################
+        attachments = soup.find_all("a", class_="post__attachment-link")
+        if attachments:
+            for attachment in attachments:
+                download = attachment.get('href')
+                src = containerPrefix + download
+                fname = os.path.join(titleDir, self.__trim_fname(attachment.text.strip()))
+
+                self.__threads.enqueue((self.__download_file, (src, fname)))
+
+
+        # Download post comments ################################################
+        if(os.path.exists(titleDir + "post__comments.txt")):
+                logging.debug("Skipping duplicate post comments")
+        elif "patreon" in url or "fanbox" in url:
+            comments = soup.find("div", class_="post__comments")
+            if comments and len(comments.getText(strip=True)) > 0:
+                text = comments.getText(separator='\n', strip=True)
+                if(text and text != "No comments found for this post."):
+                    with open(titleDir + "post__comments.txt", "w", encoding="utf-8") as fd:
+                        fd.write(comments.getText(separator='\n', strip=True))
+
+    def __process_window(self, url: str, continuous: bool) -> None:
+        """
+        Processes a single main artist window
+
+        Param: 
+            url: url of the main artist window
+            continuous: True to attempt to visit next pages of content, False to not 
+        """
+        reqs = requests.get(url)
+        soup = BeautifulSoup(reqs.text, 'html.parser')
+        reqs.close()
+        # Create directory
+        artist = soup.find("meta", attrs={'name': 'artist_name'})
+        titleDir = self.__folder + re.sub(r'[^\w\-_\. ]|[\.]$', '',
+                                          artist.get('content')) + "/"
+        if not os.path.isdir(titleDir):
+            os.makedirs(titleDir)
+
+        contLinks = soup.find_all("div", class_="post-card__link")
+        suffix = "?o="
+        counter = 0
+
+        # Process each window
+        while contLinks:
+            # Process all links on page
+            for link in contLinks:
+                content = link.find("a")
+                self.__process_container(
+                    containerPrefix + content.get('href'), titleDir)
+
+            if continuous:
+                # Move to next window
+                counter += 25
+                reqs = requests.get(url + suffix + str(counter))
+                soup = BeautifulSoup(reqs.text, 'html.parser')
+                reqs.close()
+                contLinks = soup.find_all("div", class_="post-card__link")
+            else:
+                contLinks = None
+
+    def __call_and_interpret_url(self, url: str) -> None:
+        """
+        Calls a function based on url type
+        https://kemono.party/fanbox/user/xxxx -> process_window()
+        https://kemono.party/fanbox/user/xxxx?o=xx -> process_window() one page only
+        https://kemono.party/fanbox/user/xxxx/post/xxxx -> process_container()
+
+        Anything else -> UnknownURLTypeException
+
+        Param:
+        url: url to process
+        Raise:
+        UnknownURLTypeException when url type cannot be determined
+        """
+        if '?' in url:
+            self.__process_window(url, False)
+        elif "post" in url:
+            # Build directory
+            reqs = requests.get(url)
+            if(reqs.status_code >= 400):
+                logging.error("Status code " + str(reqs.status_code))
+            soup = BeautifulSoup(reqs.text, 'html.parser')
+            artist = soup.find("a", attrs={'class': 'post__user-name'})
+            titleDir = self.__folder + \
+                re.sub(r'[^\w\-_\. ]|[\.]$', '', artist.text.strip()) + "/"
+            if not os.path.isdir(titleDir):
+                os.makedirs(titleDir)
+            reqs.close()
+
+            # Process container
+            self.__process_container(url, titleDir)
+        elif 'user' in url:
+            self.__process_window(url, True)
+        else:
+            raise UnknownURLTypeException
+
+    def __create_threads(self, count: int) -> ThreadPool:
+        """
+        Creates count number of downThreads and starts it
+
+        Param:
+            count: how many threads to create
+        Return: Threads
+        """
+        threads = ThreadPool(count)
+        threads.start_threads()
+        return threads
+
+    def __kill_threads(self, threads: ThreadPool) -> None:
+        """
+        Kills all threads in threads. Threads are restarted and killed using a
+        switch, deadlocked or infinitely running threads cannot be killed using
+        this function.
+
+        Param:
+        threads: threads to kill
+        """
+        threads.join_queue()
+        threads.kill_threads()
+
+    def routine(self, url: str | list[str] | None) -> None:
+        """
+        Main routine, processes an 3 kinds of artist links specified in the project spec.
+        if url is None, ask for a url.
+
+        Param:
+        url: supported url(s), if single string, process single url, if list, process multiple
+            urls. If None, ask user for a url
+        """
+
+        # Generate threads #########################
+        self.__threads = self.__create_threads(self.__tcount)
+
+
+        # Get url to download ######################
+        # List type url
+        if isinstance(url, list):
+            for line in url:
+                line = line.strip()
+                if len(line) > 0:
+                    self.__call_and_interpret_url(line)
+
+        # User input url
+        else:
+            while not url or "https://kemono.party" not in url:
+                url = input("Input a url, or type 'quit' to exit> ")
+
+                if(url == 'quit'):
+                    self.__kill_threads(self.__threads)
+                    return
+
+            self.__call_and_interpret_url(url)
+        # Close threads ###########################
+        self.__kill_threads(self.__threads)
+        logging.info("Files downloaded: " + str(fcount))
+
+
+def help() -> None:
+    """
+    Displays help information on invocating this program
+    """
+    logging.info(
+        "Switches: Can be combined in any order!")
+    logging.info("No switch : Prompts user with download url")
+    logging.info(
+        "-f <textfile.txt> : Download from text file containing links")
+    logging.info(
+        "-d <path> : REQUIRED - Set download path for single instance, must use '/'")
+    logging.info("-v : Enables unzipping of files automatically")
+    logging.info(
+        "-c <#> : Adjust download chunk size in bytes (Default is 64M)")
+    logging.info("-h : Help")
+    logging.info("-t <#> : Change download thread count (default is 6)")
+
+
+def main() -> None:
+    """
+    Program runner
+    """
+    #logging.basicConfig(level=logging.DEBUG)
+    start_time = time.monotonic()
+    logging.basicConfig(level=logging.INFO)
+    # logging.basicConfig(level=logging.DEBUG, filename='log.txt', filemode='w')
+    folder = False
+    urls = False
+    unzip = False
+    tcount = -1
+    chunksz = -1
+    if len(sys.argv) > 1:
+        pointer = 1
+        while(len(sys.argv) > pointer):
+            if sys.argv[pointer] == '-f' and len(sys.argv) >= pointer:
+                with open(sys.argv[pointer + 1], "r") as fd:
+                    urls = fd.readlines()
+                pointer += 2
+            elif sys.argv[pointer] == '-v':
+                unzip = True
+                pointer += 1
+                logging.info("UNZIP -> " + str(unzip))
+            elif sys.argv[pointer] == '-d' and len(sys.argv) >= pointer:
+                #folder = dirs.convert_win_to_py_path(dirs.replace_dots_to_py_path(sys.argv[pointer + 1]))
+                folder = os.path.abspath(sys.argv[pointer + 1])
+                if not folder[len(folder) - 1] == '\\':
+                    folder += '\\'
+                pointer += 2
+                logging.info("FOLDER -> " + folder)
+            elif sys.argv[pointer] == '-t' and len(sys.argv) >= pointer:
+                tcount = int(sys.argv[pointer + 1])
+                pointer += 2
+                logging.info("THREAD_COUNT -> " + str(tcount))
+            elif sys.argv[pointer] == '-c' and len(sys.argv) >= pointer:
+                chunksz = int(sys.argv[pointer + 1])
+                pointer += 2
+                logging.info("CHUNKSZ -> " + str(chunksz))
+            else:
+                pointer = len(sys.argv)
+
+    if folder:
+        downloader = KMP(folder, unzip, tcount, chunksz)
+        downloader.routine(urls)
+    else:
+        help()
+    end_time = time.monotonic()
+    logging.info(timedelta(seconds=end_time - start_time))
+
+
+if __name__ == "__main__":
+    main()